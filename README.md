# DistributedObjects

[![Build Status](https://github.com/Selim78/DistributedObjects.jl/actions/workflows/CI.yml/badge.svg?branch=main)](https://github.com/Selim78/DistributedObjects.jl/actions/workflows/CI.yml?query=branch%3Amain)

Ever had trouble keeping track of objects on remote processes? <br>
`DistributedObjects.jl` lets you [**create**](#1-create), [**access**](#2-access), [**modify**](#3-modify) and [**delete**](#4-delete) remotely stored objects.

## Installation

You can install `DistributedObjects` by typing

```julia
julia> ] add DistributedObjects
```

## Usage

Start with your usual [distributed setup](https://github.com/Arpeggeo/julia-distributed-computing) 

```julia
# launch multiple processes (or remote machines)
using Distributed; addprocs(5)

# instantiate and precompile environment in all processes
@everywhere (using Pkg; Pkg.activate(@__DIR__); Pkg.instantiate(); Pkg.precompile())

# you can now use DistributedObjects
@everywhere using DistributedObjects
```

### 1. Create

Behold, a plant ✨
```julia
@everywhere struct Plant
    name::String
    edible::Bool
end
```
Let's create a remote plant on worker `6`
```julia
🍀 = DistributedObject(()->Plant("clover", true), 6);
```
What about some plants on workers `1`, `2`, `4`, all attached to a single `DistributedObject`?
```julia
args = Dict(1=>("peppermint", true), 
            2=>("nettle", true), 
            4=>("hemlock", false))

# note that by default pids=workers()
🪴 = DistributedObject((pid)->Plant(args[pid]...); pids=[1, 2, 4]);
```
Here we initialize an empty `DistributedObject`

```julia
🌱 = DistributedObject{Plant}() # make sure to specify the type of the objects it'll receive
```

And here's a `DistributedObject{Union{Plant, Int64}}` referencing mutilple types

```julia
🌼1️⃣ = DistributedObject((pid)->(Plant("dandelion", true), 1)[pid]; pids=[1,2])
```

Finally, here we specify that we expect multiple types but initialize with only `Int64`s

```julia
🌵2️⃣ = DistributedObject{Union{Int64, Plant}}(()->2, 2) 
🪷3️⃣ = DistributedObject{Union{Int64, Plant}}((pid)->[42, 24][pid], [2,4]) 
```

### 2. Access

We can access each plant by passing indexes to the `DistributedObject`s
```julia
🪴[] # [] accesses the current process (here 1) returns Plant("peppermint", true)
🪴[1] # returns Plant("peppermint", true)
🪴[4] # returns Plant("hemlock", false)
fetch(@spawnat 4 🪴[]) # returns Plant("hemlock", false)
🪴[1,4] # returns [Plant("peppermint", true), Plant("hemlock", false)]
🍀[6] # returns Plant("clover", true)
```

**Note:** fetching objects from remote processes is possible, but not recommended if you want to avoid the communication overhead.


### 3. Modify

Let's add some plants to `🌱`

```julia
🌱[] = ()->Plant("plantain", true) # [] adds a plant at current process (here 1) 
🌱[5] = ()->Plant("chanterelles", true)
🌱[2,4] = (pid)->Plant(args[pid]...)
```
wait `"chanterelles"` isn't a plant...
```julia
🌱[5] = ()->Plant("spearmint", true)
```
If you're working on the current process, or if you don't mind the communication cost, you can also pass the objects directly instead of functions

```julia
🌱[] = Plant("spinach", true) 
🌱[3,4] = [Plant("chickweed", true), Plant("nettle", true)]
```

Oh, and if you ever forget what type of objects you stored and where you stored them
```julia
eltype(🪴) # returns Plant
where(🪴) # returns [1, 2, 4]
```

### 4. Delete

Once we're done with a plant we can remove it from its `DistibutedObject`
```julia
delete!(🪴, 2)

🪴[2]
# ERROR: On worker 2:
# This distributed object has no remote object on process 2.
```


Finally, we clean up after ourselves when we're done with the `DistibutedObject`s

```julia
close(🪴)
close(🍀)
close(🌱)
close(🌼1️⃣)
<<<<<<< HEAD
close(🌵2️⃣) 
close(🪷3️⃣)
=======
>>>>>>> 1828ec89
```

---
 **Bonus:** you can check with `varinfo()` that the objects are indeed stored remotely and that they are correctly removed by `close`
```julia
using Distributed; addprocs(1)

@everywhere using DistributedObjects
@everywhere using InteractiveUtils
@everywhere @show varinfo()

big_array = DistributedObject(()->ones(1000,1000), 2);
@everywhere @show varinfo()

close(big_array)
@everywhere @show varinfo()
```<|MERGE_RESOLUTION|>--- conflicted
+++ resolved
@@ -129,11 +129,8 @@
 close(🍀)
 close(🌱)
 close(🌼1️⃣)
-<<<<<<< HEAD
 close(🌵2️⃣) 
 close(🪷3️⃣)
-=======
->>>>>>> 1828ec89
 ```
 
 ---
